--- conflicted
+++ resolved
@@ -1,4 +1,3 @@
-<<<<<<< HEAD
 # Live Departure Board 
 ### Bus Departure Board for any UK Bus Stop
 ![Bus Demostartion Display](https://jonathanfoot.com/assets/DemoDisplay.gif)
@@ -35,38 +34,4 @@
 
 
 ## Example Video
-[![Watch demostration video here](https://img.youtube.com/vi/9egAmw3UAvU/0.jpg)](https://www.youtube.com/watch?v=9egAmw3UAvU)
-
-
-=======
-# Live Departure Board 
-### Bus Departure Board for any UK Bus Stop
-![Bus Demostartion Display](https://jonathanfoot.com/assets/DemoDisplay.gif)
-
-### Train Departure Board for any UK Station
-![Train Demostartion Display](https://jonathanfoot.com/assets/TrainDemoDisplay.gif)
-
-
-Live Departure boards is a selection of different Python programs capable of replicating a live bus or rail departure board for any bus stop or train station (or tube station) in the UK. 
-
-*Not all regions will provide live data and data quality may vary region to region. Some regions may charge for Live data, however, Scheduled/Timetabled data is free in all regions.*
-
-## Project Resources
-
-* Full information on how to use the programs can be found in the 
-[project documentation](https://jonathanfoot.com/Projects/DepartureBoard/). 
-
-* Full information on the parts you will need such as the SSD1322/ER-OLEDM032 display and Raspberry Pi, as well as how to set it up and install the programs can be found 
-[on the project website](https://departureboard.jonathanfoot.com/)
-
-## Programs Included
-
-* Reading Buses Depature Board (ReadingBuses.py)- get live bus stop information for all bus stops serviced by Reading Buses, this program uses the [Reading Buses API](http://rtl2.ods-live.co.uk/cms/apiservice)
-* National Bus Depature Board (NationalBuses.py)- get live bus stop infromation from any bus stop in the whole of the UK for all bus services, this program uses the [Transport API](http://transportapi.com)
-* National Railway Depature Board (NationalRail.py) - get live train station information for any UK train station, this program uses the [National Rail API](http://realtime.nationalrail.co.uk/OpenLDBWSRegistration/)
-* London Underground Depature Board (LondonUnderground.py) - get live tube station information for any London Underground station, this program uses the [Transport for London API](https://api-portal.tfl.gov.uk/signup)
-
-
-## Example Video
-[![Watch demostration video here](https://img.youtube.com/vi/9egAmw3UAvU/0.jpg)](https://www.youtube.com/watch?v=9egAmw3UAvU)
->>>>>>> 57899596
+[![Watch demostration video here](https://img.youtube.com/vi/9egAmw3UAvU/0.jpg)](https://www.youtube.com/watch?v=9egAmw3UAvU)