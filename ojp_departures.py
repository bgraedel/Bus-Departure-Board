--- conflicted
+++ resolved
@@ -1820,7 +1820,6 @@
     fetch_task = asyncio.create_task(fetch_data_periodically(board))
 
     # === New Frame Timing Setup ===
-<<<<<<< HEAD
     max_fps = 30  # Highest refresh rate we'll aim for during normal operation
     min_fps = 10  # Allow the loop to back off when work routinely exceeds the budget
     fps_step = 5  # Number of frames to shave off/on when adapting
@@ -1843,12 +1842,10 @@
     recovery_threshold = _recovery_threshold(current_fps)
 
     loop = asyncio.get_running_loop()
-=======
     target_fps = 30  # Set target FPS
     frame_time = 1 / target_fps  # Target time per frame
     min_frame_sleep = 0.001  # Always yield to the loop for at least 1ms
     overrun_frames = 0  # Track consecutive frames that run long
->>>>>>> b45b560d
 
     try:
         while True:
@@ -1897,16 +1894,12 @@
                 )
 
             # === New Dynamic Timing Mechanism ===
-<<<<<<< HEAD
             elapsed_time = loop.time() - start_time
-=======
             elapsed_time = asyncio.get_event_loop().time() - start_time
->>>>>>> b45b560d
             sleep_time = frame_time - elapsed_time
 
             if sleep_time <= 0:
                 overrun_frames += 1
-<<<<<<< HEAD
                 stable_frames = 0
 
                 if current_fps > min_fps and overrun_frames >= overrun_threshold:
@@ -1923,18 +1916,15 @@
                         print(
                             "Render loop remains over budget even at minimum FPS; consider lowering animations or scroll speed."
                         )
-=======
                 # Emit an occasional warning so long-running drift is visible
                 if overrun_frames == 1 or overrun_frames % (target_fps * 60) == 0:
                     print(
                         "Render loop is running behind; CPU usage may climb if this persists."
                     )
->>>>>>> b45b560d
                 sleep_time = min_frame_sleep
             else:
                 if overrun_frames:
                     overrun_frames = 0
-<<<<<<< HEAD
                 stable_frames += 1
                 sleep_time = max(sleep_time, min_frame_sleep)
 
@@ -1947,9 +1937,7 @@
                         f"Render loop has been stable; increasing target FPS to {current_fps}."
                     )
                     stable_frames = 0
-=======
                 sleep_time = max(sleep_time, min_frame_sleep)
->>>>>>> b45b560d
 
             await asyncio.sleep(sleep_time)
 
